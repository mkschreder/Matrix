--- conflicted
+++ resolved
@@ -206,17 +206,7 @@
     {
         const Quaternion &p = *this;
         Quaternion r;
-#if 0
         r(0) = p(0) * q(0) - p(1) * q(1) - p(2) * q(2) - p(3) * q(3);
-<<<<<<< HEAD
-=======
-        r(1) = p(0) * q(1) + p(1) * q(0) - p(2) * q(3) + p(3) * q(2);
-        r(2) = p(0) * q(2) + p(1) * q(3) + p(2) * q(0) - p(3) * q(1);
-        r(3) = p(0) * q(3) - p(1) * q(2) + p(2) * q(1) + p(3) * q(0);
-#endif
-        // Hamilton notation is like this:
-        r(0) = p(0) * q(0) - p(1) * q(1) - p(2) * q(2) - p(3) * q(3);
->>>>>>> dcad9458
         r(1) = p(0) * q(1) + p(1) * q(0) + p(2) * q(3) - p(3) * q(2);
         r(2) = p(0) * q(2) - p(1) * q(3) + p(2) * q(0) + p(3) * q(1);
         r(3) = p(0) * q(3) + p(1) * q(2) - p(2) * q(1) + p(3) * q(0);
